--- conflicted
+++ resolved
@@ -19,11 +19,8 @@
 cargo-llvm-cov = "0.5.19"
 rayon = "1.7.0"
 rusqlite = { version = "0.29.0", features = ["bundled"] }
-<<<<<<< HEAD
 serde = "*"
-=======
 deepsize = "*"
->>>>>>> 6b9127df
 
 [features]
 ci = []
