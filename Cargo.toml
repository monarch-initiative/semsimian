[package]
name = "semsimian"
<<<<<<< HEAD
version = "0.2.14"
=======
version = "0.2.13"
>>>>>>> b7a825c8
edition = "2021"
description = "Sematic similarity calculations for ontologies implemented in Rust."
license = "BSD-3-Clause"
readme = "crates-README.md"

# See more keys and their definitions at https://doc.rust-lang.org/cargo/reference/manifest.html
[lib]
name = "semsimian"
crate-type = ["cdylib", "lib"]

[dependencies]
csv = "1.1.6"
dict = "0.1.5"
generator = "0.7.2"
ordered-float = "4.1.0"
lazy_static = "1.4.0"
cargo-llvm-cov = "0.5.19"
rayon = "1.7.0"
rusqlite = { version = "0.30.0", features = ["bundled"] }
deepsize = "0.2.0"
serde = { version = "1.0.193", features = ["derive"] }
indicatif = "0.17.7"  # progress bar
pyo3 = { version = "0.20.0", features = ["extension-module"] }

[features]
ci = []

[profile.release]
codegen-units = 1
lto = true

[dev-dependencies]
criterion = { version = "0.5.1", features = ["html_reports"] }
flamegraph = "0.6.3"
rstest = "0.18.2"

[[bench]]
name = "termset_pairwise_similarity_benchmark"
harness = false

[[bench]]
name = "association_full_search_benchmark"
harness = false

[[bench]]
name = "association_flat_search_benchmark"
harness = false

[[bench]]
name = "association_hybrid_search_benchmark"
harness = false

[[bench]]
name = "association_search_similarity_benchmark"
harness = false<|MERGE_RESOLUTION|>--- conflicted
+++ resolved
@@ -1,10 +1,7 @@
 [package]
 name = "semsimian"
-<<<<<<< HEAD
 version = "0.2.14"
-=======
-version = "0.2.13"
->>>>>>> b7a825c8
+
 edition = "2021"
 description = "Sematic similarity calculations for ontologies implemented in Rust."
 license = "BSD-3-Clause"
