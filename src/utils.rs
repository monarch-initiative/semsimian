use indicatif::{ProgressBar, ProgressStyle};
use std::collections::{HashMap, HashSet};
use crate::ClosureAndICMap;

type Predicate = String;
type TermID = String;
type PredicateSetKey = String;

pub fn predicate_set_to_key(predicates: &Option<HashSet<Predicate>>) -> PredicateSetKey {
    let mut result = String::new();

    if predicates.is_none() {
        result.push_str("_all");
    } else {
        let mut vec_of_predicates: Vec<String> = predicates
            .as_ref()
            .unwrap()
            .iter()
            .map(|x| x.to_string())
            .collect();
        vec_of_predicates.sort();

        for predicate in vec_of_predicates {
            result.push('+');
            result.push_str(&predicate);
        }
    }
<<<<<<< HEAD
=======
    // println!("Returning key: {}", result); // for debugging
>>>>>>> 7995d6b6

    result
}

pub fn convert_set_to_hashmap(set1: &HashSet<String>) -> HashMap<i32, String> {
    let mut result = HashMap::new();
    for (idx, item) in set1.iter().enumerate() {
        result.insert(idx as i32 + 1, String::from(item));
    }
    result
}

pub fn numericize_sets(
    set1: &HashSet<String>,
    set2: &HashSet<String>,
) -> (HashSet<i32>, HashSet<i32>, HashMap<i32, String>) {
    let mut union_set = set1.clone();
    union_set.extend(set2.clone());
    let union_set_hashmap = convert_set_to_hashmap(&union_set);
    let mut num_set1 = HashSet::new();
    let mut num_set2 = HashSet::new();

    for (k, v) in union_set_hashmap.iter() {
        if set1.contains(v) {
            num_set1.insert(*k);
        }
        if set2.contains(v) {
            num_set2.insert(*k);
        }
    }
    (num_set1, num_set2, union_set_hashmap)
}

pub fn _stringify_sets_using_map(
    set1: &HashSet<i32>,
    set2: &HashSet<i32>,
    map: &HashMap<i32, String>,
) -> (HashSet<String>, HashSet<String>) {
    let mut str_set1 = HashSet::new();
    let mut str_set2 = HashSet::new();

    for (k, v) in map.iter() {
        if set1.contains(k) {
            str_set1.insert(v.clone());
        }
        if set2.contains(k) {
            str_set2.insert(v.clone());
        }
    }
    (str_set1, str_set2)
}

pub fn convert_list_of_tuples_to_hashmap(
    list_of_tuples: &Vec<(TermID, PredicateSetKey, TermID)>,
    predicates: &Option<HashSet<String>>,
) -> ClosureAndICMap {
    let mut closure_map: HashMap<String, HashMap<String, HashSet<String>>> = HashMap::new();
    let mut freq_map: HashMap<String, usize> = HashMap::new();
    let mut ic_map: HashMap<String, HashMap<String, f64>> = HashMap::new();

    let predicate_set_key: PredicateSetKey = predicate_set_to_key(predicates);

    let progress_bar = generate_progress_bar_of_length_and_message(
        list_of_tuples.len() as u64,
        "Building closure and IC map:",
    );

    for (s, p, o) in list_of_tuples.iter() {
        if predicates.is_some() && !predicates.as_ref().unwrap().contains(p) {
            continue;
        }

        // ! As per this below, the frequency map gets populated ONLY if the node is an object (o)
        // ! in the (s, p, o). If the node is a subject (s), it does not count towards the frequency.
        // ! Only with this implemented will the results match with `oaklib`'s `sqlite` implementation
        // ! of semantic similarity.

        // *freq_map.entry(s.clone()).or_insert(0) += 1;
        *freq_map.entry(o.clone()).or_insert(0) += 1;

        closure_map
            .entry(predicate_set_key.clone())
            .or_insert_with(HashMap::new)
            .entry(s.clone())
            .or_insert_with(HashSet::new)
            .insert(o.clone());

        progress_bar.inc(1);
    }

    progress_bar.finish_with_message("done");

    let number_of_nodes = freq_map.keys().len() as f64;
    for (k, v) in &freq_map {
        ic_map
            .entry(predicate_set_key.clone())
            .or_insert_with(HashMap::new)
            .entry(k.to_string())
            .and_modify(|x| *x = -(*v as f64 / number_of_nodes).log2())
            .or_insert_with(|| -(*v as f64 / number_of_nodes).log2());
    }

<<<<<<< HEAD
    ClosureAndICMap {
        closure_map,
        ic_map,
    }
=======
    // println!("FREQ:{freq_map:?}");
    (closure_map, ic_map)
>>>>>>> 7995d6b6
}

pub fn expand_term_using_closure(
    term: &str,
    closure_table: &HashMap<PredicateSetKey, HashMap<TermID, HashSet<TermID>>>,
    predicates: &Option<HashSet<Predicate>>,
) -> HashSet<TermID> {
    let mut ancestors: HashSet<String> = HashSet::new();
    let mut this_predicate_set_key = predicate_set_to_key(predicates);
    if this_predicate_set_key == "_all" {
        let closure_table_keys: Vec<String> = closure_table.keys().cloned().collect();
        this_predicate_set_key = closure_table_keys.join("+");
    }

    for (closure_predicate_key, closure_map) in closure_table.iter() {
        if *closure_predicate_key == this_predicate_set_key {
            if let Some(ancestors_for_predicates) = closure_map.get(term) {
                ancestors.extend(ancestors_for_predicates.clone());
            }
        }
    }
    ancestors
}

pub fn generate_progress_bar_of_length_and_message(length: u64, message: &str) -> ProgressBar {
    let progress_bar = ProgressBar::new(length);
    progress_bar.set_style(
        ProgressStyle::default_bar()
            .template(&format!(
                "[{{elapsed_precise}}] {message} {{bar:40.cyan/blue}} {{percent}}%"
            ))
            .unwrap(),
    );
    progress_bar
}

#[cfg(test)]
mod tests {
    use super::*;
    #[test]

    fn test_convert_set_to_hashmap() {
        let set: HashSet<String> = HashSet::from([
            String::from("apple"),
            String::from("banana"),
            String::from("mango"),
            String::from("grapes"),
        ]);

        assert_eq!(set.len(), convert_set_to_hashmap(&set).len());
    }

    #[test]
    fn test_numericize_set() {
        let set1: HashSet<String> = HashSet::from([
            String::from("grapes"),
            String::from("blueberry"),
            String::from("fruit"),
            String::from("blackberry"),
        ]);
        let set2: HashSet<String> = HashSet::from([
            String::from("apple"),
            String::from("banana"),
            String::from("fruit"),
            String::from("tropical"),
        ]);

        let (num_set1, num_set2, _) = numericize_sets(&set1, &set2);

        assert_eq!(set1.len(), num_set1.len());
        assert_eq!(set2.len(), num_set2.len());
    }

    #[test]
    fn test_stringify_sets_using_map() {
        let set1: HashSet<i32> = HashSet::from([1, 2, 3, 4, 5]);
        let set2: HashSet<i32> = HashSet::from([3, 4, 5, 6, 7]);
        let map = HashMap::from([
            (1_i32, String::from("apple")),
            (2_i32, String::from("banana")),
            (3_i32, String::from("orange")),
            (4_i32, String::from("blueberry")),
            (5_i32, String::from("blackberry")),
            (6_i32, String::from("grapes")),
            (7_i32, String::from("fruits")),
        ]);
        let (str_set1, str_set2) = _stringify_sets_using_map(&set1, &set2, &map);
        assert_eq!(set1.len(), str_set1.len());
        assert_eq!(set2.len(), str_set2.len());
    }

    #[test]
    fn test_str_to_int_to_back() {
        let set1: HashSet<String> = HashSet::from([
            String::from("grapes"),
            String::from("blueberry"),
            String::from("fruit"),
            String::from("blackberry"),
        ]);
        let set2: HashSet<String> = HashSet::from([
            String::from("apple"),
            String::from("banana"),
            String::from("fruit"),
            String::from("tropical"),
        ]);

        let (num_set1, num_set2, map) = numericize_sets(&set1, &set2);
        let (str_set1, str_set2) = _stringify_sets_using_map(&num_set1, &num_set2, &map);

        assert_eq!(set1, str_set1);
        assert_eq!(set2, str_set2);
    }

    #[test]
    fn test_convert_list_of_tuples_to_hashmap() {
        let list_of_tuples: Vec<(TermID, Predicate, TermID)> = vec![
            (
                String::from("ABCD:123"),
                String::from("is_a"),
                String::from("BCDE:234"),
            ),
            (
                String::from("ABCD:123"),
                String::from("part_of"),
                String::from("ABCDE:1234"),
            ),
            (
                String::from("XYZ:123"),
                String::from("is_a"),
                String::from("WXY:234"),
            ),
            (
                String::from("XYZ:123"),
                String::from("part_of"),
                String::from("WXYZ:1234"),
            ),
        ];

        // test closure map for is_a predicates
        let expected_closure_map_is_a: HashMap<PredicateSetKey, HashMap<TermID, HashSet<TermID>>> =
            HashMap::from([(
                String::from("+is_a"),
                HashMap::from([
                    (
                        String::from("ABCD:123"),
                        [String::from("BCDE:234")]
                            .iter()
                            .cloned()
                            .collect::<HashSet<_>>(),
                    ),
                    (
                        String::from("XYZ:123"),
                        [String::from("WXY:234")]
                            .iter()
                            .cloned()
                            .collect::<HashSet<_>>(),
                    ),
                ]),
            )]);

        let predicates_is_a: Option<HashSet<Predicate>> =
            Some(["is_a"].iter().map(|&s| s.to_string()).collect());
        let closure_and_ic_map_is_a =
            convert_list_of_tuples_to_hashmap(&list_of_tuples, &predicates_is_a);
        assert_eq!(expected_closure_map_is_a, closure_and_ic_map_is_a.closure_map);

        // test closure_map for is_a + part_of predicates
        let expected_closure_map_is_a_plus_part_of: HashMap<
            PredicateSetKey,
            HashMap<TermID, HashSet<TermID>>,
        > = HashMap::from([(
            String::from("+is_a+part_of"),
            HashMap::from([
                (
                    String::from("ABCD:123"),
                    [String::from("BCDE:234"), String::from("ABCDE:1234")]
                        .iter()
                        .cloned()
                        .collect::<HashSet<TermID>>(),
                ),
                (
                    String::from("XYZ:123"),
                    [String::from("WXY:234"), String::from("WXYZ:1234")]
                        .iter()
                        .cloned()
                        .collect::<HashSet<TermID>>(),
                ),
            ]),
        )]);

        let predicates_is_a_plus_part_of: Option<HashSet<Predicate>> =
            Some(["is_a", "part_of"].iter().map(|&s| s.to_string()).collect());
        let closure_ic_map_is_a_plus_part_of: ClosureAndICMap =
            convert_list_of_tuples_to_hashmap(&list_of_tuples, &predicates_is_a_plus_part_of);
        assert_eq!(
            expected_closure_map_is_a_plus_part_of,
            closure_ic_map_is_a_plus_part_of.closure_map
        );

        let expected_ic_map_is_a_plus_part_of: HashMap<PredicateSetKey, HashMap<TermID, f64>> = {
            let mut expected: HashMap<TermID, f64> = HashMap::new();
            // expected.insert(String::from("ABCD:123"), -(0.0 / 6 as f64).log2());
            expected.insert(String::from("BCDE:234"), -(1.0 / 4_f64).log2());
            expected.insert(String::from("ABCDE:1234"), -(1.0 / 4_f64).log2());
            // expected.insert(String::from("XYZ:123"), -(0.0 / 6 as f64).log2());
            expected.insert(String::from("WXY:234"), -(1.0 / 4_f64).log2());
            expected.insert(String::from("WXYZ:1234"), -(1.0 / 4_f64).log2());

            let mut expected_ic_map_is_a_plus_part_of: HashMap<
                PredicateSetKey,
                HashMap<TermID, f64>,
            > = HashMap::new();
            expected_ic_map_is_a_plus_part_of.insert(String::from("+is_a+part_of"), expected);
            expected_ic_map_is_a_plus_part_of
        };

<<<<<<< HEAD
        assert_eq!(closure_ic_map_is_a_plus_part_of.ic_map, expected_ic_map_is_a_plus_part_of);
=======
        assert_eq!(ic_map, expected_ic_map_is_a_plus_part_of);

        // Test closure map for None predicates
        let _expected_closure_map_none: HashMap<PredicateSetKey, HashMap<TermID, HashSet<TermID>>> =
            HashMap::from([(
                String::from("+is_a+part_of"),
                HashMap::from([
                    (
                        String::from("ABCD:123"),
                        [String::from("BCDE:234"), String::from("ABCDE:1234")]
                                .iter()
                                .cloned()
                                .collect::<HashSet<TermID>>(),
                    ),
                    (
                        String::from("XYZ:123"),
                        [String::from("WXY:234"), String::from("WXYZ:1234")]
                                .iter()
                                .cloned()
                                .collect::<HashSet<TermID>>(),
                    ),
                ]),
            )]);

        let predicates_none: Option<HashSet<Predicate>> = None;
        println!("Passing predicates: {predicates_none:?}"); // for debugging

        let (closure_map_none, _) =
            convert_list_of_tuples_to_hashmap(&list_of_tuples, &predicates_none);
        println!("Received closure map: {closure_map_none:?}"); // for debugging
>>>>>>> 7995d6b6

    }

    #[test]
    fn test_predicate_set_to_string() {
        let predicates_is_a: Option<HashSet<Predicate>> =
            Some(["is_a"].iter().map(|&s| s.to_string()).collect());
        let predicates_is_a_part_of: Option<HashSet<Predicate>> =
            Some(["is_a", "part_of"].iter().map(|&s| s.to_string()).collect());
        let predicates_part_of_is_a: Option<HashSet<Predicate>> =
            Some(["part_of", "is_a"].iter().map(|&s| s.to_string()).collect());
        let predicates_empty: Option<HashSet<Predicate>> = None;

        assert_eq!(predicate_set_to_key(&predicates_is_a), "+is_a");
        assert_eq!(
            predicate_set_to_key(&predicates_is_a_part_of),
            "+is_a+part_of"
        );
        assert_eq!(
            predicate_set_to_key(&predicates_part_of_is_a),
            "+is_a+part_of"
        );
        assert_eq!(predicate_set_to_key(&predicates_empty), "_all");
    }

    #[test]
    fn test_expand_term_using_closure() {
        let mut closure_table: HashMap<PredicateSetKey, HashMap<TermID, HashSet<TermID>>> =
            HashMap::new();
        let mut map: HashMap<PredicateSetKey, HashSet<TermID>> = HashMap::new();
        let mut set: HashSet<TermID> = HashSet::new();
        set.insert(String::from("CARO:0000000"));
        set.insert(String::from("BFO:0000002"));
        set.insert(String::from("BFO:0000003"));
        map.insert(String::from("CARO:0000000"), set);
        closure_table.insert(String::from("+subClassOf"), map.clone());

        let mut set: HashSet<TermID> = HashSet::new();
        set.insert(String::from("BFO:0000002"));
        set.insert(String::from("BFO:0000003"));
        map.insert(String::from("BFO:0000002"), set);
        closure_table.insert(String::from("+subClassOf"), map.clone());

        let mut set: HashSet<TermID> = HashSet::new();
        set.insert(String::from("BFO:0000003"));
        map.insert(String::from("BFO:0000003"), set);
        closure_table.insert(String::from("+subClassOf"), map);

        let term = String::from("CARO:0000000");
        let predicates: Option<HashSet<Predicate>> =
            Some(HashSet::from(["subClassOf".to_string()]));
        let result_1 = expand_term_using_closure(&term, &closure_table, &predicates);
        let result_2 = expand_term_using_closure(&term, &closure_table, &None);

        let expected_result = HashSet::from([
            "BFO:0000002".to_string(),
            "BFO:0000003".to_string(),
            "CARO:0000000".to_string(),
        ]);
        assert_eq!(result_1, expected_result);
        assert_eq!(result_2, expected_result);
    }
}<|MERGE_RESOLUTION|>--- conflicted
+++ resolved
@@ -25,10 +25,6 @@
             result.push_str(&predicate);
         }
     }
-<<<<<<< HEAD
-=======
-    // println!("Returning key: {}", result); // for debugging
->>>>>>> 7995d6b6
 
     result
 }
@@ -131,15 +127,10 @@
             .or_insert_with(|| -(*v as f64 / number_of_nodes).log2());
     }
 
-<<<<<<< HEAD
     ClosureAndICMap {
         closure_map,
         ic_map,
     }
-=======
-    // println!("FREQ:{freq_map:?}");
-    (closure_map, ic_map)
->>>>>>> 7995d6b6
 }
 
 pub fn expand_term_using_closure(
@@ -356,40 +347,7 @@
             expected_ic_map_is_a_plus_part_of
         };
 
-<<<<<<< HEAD
         assert_eq!(closure_ic_map_is_a_plus_part_of.ic_map, expected_ic_map_is_a_plus_part_of);
-=======
-        assert_eq!(ic_map, expected_ic_map_is_a_plus_part_of);
-
-        // Test closure map for None predicates
-        let _expected_closure_map_none: HashMap<PredicateSetKey, HashMap<TermID, HashSet<TermID>>> =
-            HashMap::from([(
-                String::from("+is_a+part_of"),
-                HashMap::from([
-                    (
-                        String::from("ABCD:123"),
-                        [String::from("BCDE:234"), String::from("ABCDE:1234")]
-                                .iter()
-                                .cloned()
-                                .collect::<HashSet<TermID>>(),
-                    ),
-                    (
-                        String::from("XYZ:123"),
-                        [String::from("WXY:234"), String::from("WXYZ:1234")]
-                                .iter()
-                                .cloned()
-                                .collect::<HashSet<TermID>>(),
-                    ),
-                ]),
-            )]);
-
-        let predicates_none: Option<HashSet<Predicate>> = None;
-        println!("Passing predicates: {predicates_none:?}"); // for debugging
-
-        let (closure_map_none, _) =
-            convert_list_of_tuples_to_hashmap(&list_of_tuples, &predicates_none);
-        println!("Received closure map: {closure_map_none:?}"); // for debugging
->>>>>>> 7995d6b6
 
     }
 
