--- conflicted
+++ resolved
@@ -340,47 +340,8 @@
             expected_ic_map_is_a_plus_part_of
         };
 
-<<<<<<< HEAD
         assert_eq!(closure_ic_map_is_a_plus_part_of.ic_map, expected_ic_map_is_a_plus_part_of);
-=======
-        assert_eq!(ic_map, expected_ic_map_is_a_plus_part_of);
-
-        // Test closure map for None predicates
-        let _expected_closure_map_none: HashMap<PredicateSetKey, HashMap<TermID, HashSet<TermID>>> =
-            HashMap::from([(
-                String::from("+is_a+part_of"),
-                HashMap::from([
-                    (
-                        String::from("ABCD:123"),
-                        HashSet::from(
-                            [String::from("BCDE:234"), String::from("ABCDE:1234")]
-                                .iter()
-                                .cloned()
-                                .collect::<HashSet<TermID>>(),
-                        ),
-                    ),
-                    (
-                        String::from("XYZ:123"),
-                        HashSet::from(
-                            [String::from("WXY:234"), String::from("WXYZ:1234")]
-                                .iter()
-                                .cloned()
-                                .collect::<HashSet<TermID>>(),
-                        ),
-                    ),
-                ]),
-            )]);
-
-        let predicates_none: Option<HashSet<Predicate>> = None;
-        println!("Passing predicates: {:?}", predicates_none); // for debugging
-
-        let (closure_map_none, _) =
-            convert_list_of_tuples_to_hashmap(&list_of_tuples, &predicates_none);
-        println!("Received closure map: {:?}", closure_map_none); // for debugging
-
-        // when no predicates are specified predicates will be set to _all to cover all relations
-        assert!(closure_map_none.contains_key("_all"));
->>>>>>> db758625
+
     }
 
     #[test]
