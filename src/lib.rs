use pyo3::prelude::*;
use std::collections::{HashMap, HashSet};
pub mod similarity;
pub mod utils;

use similarity::{calculate_max_information_content, calculate_phenomizer_score};
use utils::{convert_list_of_tuples_to_hashmap, expand_term_using_closure, predicate_set_to_key};

type Predicate = String;
type TermID = String;
type PredicateSetKey = String;

pub struct RustSemsimian {
    spo: Vec<(TermID, Predicate, TermID)>,

    ic_map: HashMap<PredicateSetKey, HashMap<TermID, f64>>,
    // ic_map is something like {('is_a_+_part_of'), {'GO:1234': 1.234}}
    closure_map: HashMap<PredicateSetKey, HashMap<TermID, HashSet<TermID>>>,
    // closure_map is something like {('is_a_+_part_of'), {'GO:1234': {'GO:1234', 'GO:5678'}}}
}

impl RustSemsimian {
    // TODO: this is tied directly to Oak, and should be made more generic
    // TODO: also, we should support loading 'custom' ic
    // TODO: also also, we should use str's instead of String
    pub fn new(spo: Vec<(TermID, Predicate, TermID)>) -> RustSemsimian {
        RustSemsimian {
            spo,
            ic_map: HashMap::new(),
            closure_map: HashMap::new(),
        }
    }

    pub fn jaccard_similarity(
        &mut self,
        term1: &str,
        term2: &str,
        predicates: &Option<HashSet<Predicate>>,
    ) -> f64 {
        let (this_closure_map, _) = self.get_closure_and_ic_map(predicates);

        let term1_set = expand_term_using_closure(term1, &this_closure_map, predicates);
        let term2_set = expand_term_using_closure(term2, &this_closure_map, predicates);

        let intersection = term1_set.intersection(&term2_set).count() as f64;
        let union = term1_set.union(&term2_set).count() as f64;
        intersection / union
    }

    pub fn resnik_similarity(
        &self,
        term1: &str,
        term2: &str,
        predicates: &Option<HashSet<Predicate>>,
    ) -> f64 {
        calculate_max_information_content(&self.closure_map, &self.ic_map, term1, term2, predicates)
    }

    pub fn all_by_all_pairwise_similarity(
        &mut self,
        subject_terms: &HashSet<TermID>,
        object_terms: &HashSet<TermID>,
        predicates: &Option<HashSet<Predicate>>,
    ) -> HashMap<TermID, HashMap<TermID, (f64, f64)>> {
        let mut similarity_map: HashMap<TermID, HashMap<TermID, (f64, f64)>> = HashMap::new();

        for subject in subject_terms {
            let mut subject_similarities: HashMap<TermID, (f64, f64)> = HashMap::new();
            for object in object_terms {
                let jaccard_sim = self.jaccard_similarity(subject, object, predicates);
                let resnik_sim = self.resnik_similarity(subject, object, predicates);
                subject_similarities.insert(object.clone(), (resnik_sim, jaccard_sim));
            }
            similarity_map.insert(subject.clone(), subject_similarities);
        }

        similarity_map
    }

    // TODO: make this predicate aware, and make it work with the new closure map
    pub fn phenomizer_score(
        map: HashMap<String, HashMap<String, f64>>,
        entity1: HashSet<String>,
        entity2: HashSet<String>,
    ) -> PyResult<f64> {
        Ok(calculate_phenomizer_score(map, entity1, entity2))
    }

    // get closure and ic map for a given set of predicates. if the closure and ic map for the given predicates doesn't exist, create them
    fn get_closure_and_ic_map(
        &mut self,
        predicates: &Option<HashSet<Predicate>>,
    ) -> (
        HashMap<PredicateSetKey, HashMap<TermID, HashSet<TermID>>>,
        HashMap<PredicateSetKey, HashMap<TermID, f64>>,
    ) {
        let predicate_set_key = predicate_set_to_key(&predicates);
        if !self.closure_map.contains_key(&predicate_set_key)
            || !self.ic_map.contains_key(&predicate_set_key)
        {
            let (this_closure_map, this_ic_map) =
                convert_list_of_tuples_to_hashmap(&self.spo, &predicates);
            self.closure_map.insert(
                predicate_set_key.clone(),
                this_closure_map.get(&predicate_set_key).unwrap().clone(),
            );
            self.ic_map.insert(
                predicate_set_key.clone(),
                this_ic_map.get(&predicate_set_key).unwrap().clone(),
            );
        }
        (self.closure_map.clone(), self.ic_map.clone())
    }
}

#[pyclass]
pub struct Semsimian {
    ss: RustSemsimian,
}

#[pymethods]
impl Semsimian {
    #[new]
    fn new(spo: Vec<(TermID, Predicate, TermID)>) -> PyResult<Self> {
        let ss = RustSemsimian::new(spo);
        Ok(Semsimian { ss })
    }

    fn jaccard_similarity(
        &mut self,
        term1: TermID,
        term2: TermID,
        predicates: Option<HashSet<Predicate>>,
    ) -> PyResult<f64> {
        Ok(self.ss.jaccard_similarity(&term1, &term2, &predicates))
    }

    fn resnik_similarity(
        &mut self,
        term1: TermID,
        term2: TermID,
        predicates: Option<HashSet<Predicate>>,
    ) -> PyResult<f64> {
        Ok(self.ss.resnik_similarity(&term1, &term2, &predicates))
    }
<<<<<<< HEAD

    fn all_by_all_pairwise_similarity(
        &mut self,
        subject_terms: HashSet<TermID>,
        object_terms: HashSet<TermID>,
        predicates: Option<HashSet<Predicate>>,
    ) -> HashMap<TermID, HashMap<TermID, (f64, f64)>> {
        self.ss.all_by_all_pairwise_similarity(&subject_terms, &object_terms, &predicates)
    }

=======
>>>>>>> 0b68bc1f
}

#[pymodule]
fn semsimian(_py: Python, m: &PyModule) -> PyResult<()> {
    m.add_class::<Semsimian>()?;
    Ok(())
}

//TODO: Test the lib module.
#[cfg(test)]
mod test {
    #[test]

    fn test_reality() {
        assert_eq!(1, 1);
    }
}<|MERGE_RESOLUTION|>--- conflicted
+++ resolved
@@ -143,7 +143,6 @@
     ) -> PyResult<f64> {
         Ok(self.ss.resnik_similarity(&term1, &term2, &predicates))
     }
-<<<<<<< HEAD
 
     fn all_by_all_pairwise_similarity(
         &mut self,
@@ -154,8 +153,6 @@
         self.ss.all_by_all_pairwise_similarity(&subject_terms, &object_terms, &predicates)
     }
 
-=======
->>>>>>> 0b68bc1f
 }
 
 #[pymodule]
