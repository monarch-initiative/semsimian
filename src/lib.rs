use pyo3::prelude::*;

use std::{
    collections::{HashMap, HashSet},
    sync::{Arc, Mutex},
};
pub mod similarity;

pub mod utils;
use rayon::prelude::*;

mod test_utils;

use std::fmt;

use similarity::{calculate_max_information_content, calculate_phenomizer_score};
use utils::{convert_list_of_tuples_to_hashmap, expand_term_using_closure, predicate_set_to_key};

// change to "pub" because it is easier for testing
pub type Predicate = String;
pub type TermID = String;
pub type PredicateSetKey = String;
pub type Jaccard = f64;
pub type Resnik = f64;
pub type Phenodigm = f64;
pub type MostInformativeAncestors = HashSet<TermID>;

<<<<<<< HEAD
pub struct ClosureAndICMap {
    pub closure_map: HashMap<PredicateSetKey, HashMap<TermID, HashSet<TermID>>>,
    pub ic_map: HashMap<PredicateSetKey, HashMap<TermID, f64>>,
}

=======
#[derive(Clone)]
>>>>>>> db758625
pub struct RustSemsimian {
    spo: Vec<(TermID, Predicate, TermID)>,

    ic_map: HashMap<PredicateSetKey, HashMap<TermID, f64>>,
    // ic_map is something like {('is_a_+_part_of'), {'GO:1234': 1.234}}
    closure_map: HashMap<PredicateSetKey, HashMap<TermID, HashSet<TermID>>>,
    // closure_map is something like {('is_a_+_part_of'), {'GO:1234': {'GO:1234', 'GO:5678'}}}
}

impl RustSemsimian {
    // TODO: this is tied directly to Oak, and should be made more generic
    // TODO: also, we should support loading 'custom' ic
    // TODO: generate ic map and closure map using (spo).
    pub fn new(spo: Vec<(TermID, Predicate, TermID)>) -> RustSemsimian {
        RustSemsimian {
            spo,
            ic_map: HashMap::new(),
            closure_map: HashMap::new(),
        }
    }

    pub fn jaccard_similarity(
        &mut self,
        term1: &str,
        term2: &str,
        predicates: &Option<HashSet<Predicate>>,
    ) -> f64 {
<<<<<<< HEAD
        let closure_and_ic_map = self.get_closure_and_ic_map(predicates);

        let term1_set = expand_term_using_closure(term1, &closure_and_ic_map.closure_map, predicates);
        let term2_set = expand_term_using_closure(term2, &closure_and_ic_map.closure_map, predicates);
=======
        let (closure_map, _) = self.get_closure_and_ic_map(predicates);

        let apple_set = expand_term_using_closure(term1, &closure_map, predicates);
        let fruit_set = expand_term_using_closure(term2, &closure_map, predicates);
>>>>>>> db758625

        let intersection = apple_set.intersection(&fruit_set).count() as f64;
        let union = apple_set.union(&fruit_set).count() as f64;
        intersection / union
    }

    pub fn resnik_similarity(
        &mut self,
        term1: &str,
        term2: &str,
        predicates: &Option<HashSet<Predicate>>,
    ) -> (HashSet<String>, f64) {
        let (closure_map, ic_map) = self.get_closure_and_ic_map(predicates);
        calculate_max_information_content(&closure_map, &ic_map, term1, term2, predicates)
    }

    pub fn all_by_all_pairwise_similarity(
        &self,
        subject_terms: &HashSet<TermID>,
        object_terms: &HashSet<TermID>,
        predicates: &Option<HashSet<Predicate>>,
    ) -> HashMap<TermID, HashMap<TermID, (Jaccard, Resnik, Phenodigm, MostInformativeAncestors)>>
    {
        let self_shared = Arc::new(Mutex::new(self.clone()));

        let similarity_map: HashMap<
            TermID,
            HashMap<TermID, (Jaccard, Resnik, Phenodigm, MostInformativeAncestors)>,
        > = subject_terms
            .par_iter() // parallelize computations
            .map(|subject| {
                let mut subject_similarities: HashMap<
                    TermID,
                    (Jaccard, Resnik, Phenodigm, MostInformativeAncestors),
                > = HashMap::new();
                for object in object_terms.iter() {
                    let mut self_locked = self_shared.lock().unwrap();
                    let jaccard_sim = self_locked.jaccard_similarity(subject, object, predicates);
                    let (mica_ancestor_set, resnik_sim) =
                        self_locked.resnik_similarity(subject, object, predicates);
                    subject_similarities.insert(
                        object.clone(),
                        (
                            resnik_sim,
                            jaccard_sim,
                            (resnik_sim * jaccard_sim).sqrt(),
                            mica_ancestor_set,
                        ),
                    );
                }
                (subject.clone(), subject_similarities)
            })
            .collect();

        similarity_map
    }

    // TODO: make this predicate aware, and make it work with the new closure map
    pub fn phenomizer_score(
        map: HashMap<String, HashMap<String, f64>>,
        entity1: HashSet<String>,
        entity2: HashSet<String>,
    ) -> PyResult<f64> {
        Ok(calculate_phenomizer_score(map, entity1, entity2))
    }

    // get closure and ic map for a given set of predicates. if the closure and ic map for the given predicates doesn't exist, create them

    fn get_closure_and_ic_map(
        &mut self,
        predicates: &Option<HashSet<Predicate>>,
<<<<<<< HEAD
    ) -> ClosureAndICMap {
=======
    ) -> (
        HashMap<PredicateSetKey, HashMap<TermID, HashSet<TermID>>>,
        HashMap<PredicateSetKey, HashMap<TermID, f64>>,
    ) {
>>>>>>> db758625
        let predicate_set_key = predicate_set_to_key(predicates);
        if !self.closure_map.contains_key(&predicate_set_key)
            || !self.ic_map.contains_key(&predicate_set_key)
        {
<<<<<<< HEAD
            // let (this_closure_map, this_ic_map) =
            let closure_and_ic_map: ClosureAndICMap = convert_list_of_tuples_to_hashmap(&self.spo, predicates);
=======
            let (this_closure_map, this_ic_map) =
                convert_list_of_tuples_to_hashmap(&self.spo, predicates);
>>>>>>> db758625
            self.closure_map.insert(
                predicate_set_key.clone(),
                closure_and_ic_map.closure_map.get(&predicate_set_key).unwrap().clone(),
            );
            self.ic_map.insert(
                predicate_set_key.clone(),
                closure_and_ic_map.ic_map.get(&predicate_set_key).unwrap().clone(),
            );
        }

<<<<<<< HEAD
        ClosureAndICMap {
            closure_map: self.closure_map.clone(),
            ic_map: self.ic_map.clone(),
        }
=======
        (self.closure_map.clone(), self.ic_map.clone())
>>>>>>> db758625
    }

}

#[pyclass]
pub struct Semsimian {
    ss: RustSemsimian,
}

#[pymethods]
impl Semsimian {
    #[new]
    fn new(spo: Vec<(TermID, Predicate, TermID)>) -> PyResult<Self> {
        let ss = RustSemsimian::new(spo);
        Ok(Semsimian { ss })
    }

    fn jaccard_similarity(
        &mut self,
        term1: TermID,
        term2: TermID,
        predicates: Option<HashSet<Predicate>>,
    ) -> PyResult<f64> {
        Ok(self.ss.jaccard_similarity(&term1, &term2, &predicates))
    }

    fn resnik_similarity(
        &mut self,
        term1: TermID,
        term2: TermID,
        predicates: Option<HashSet<Predicate>>,
    ) -> PyResult<(HashSet<String>, f64)> {
        Ok(self.ss.resnik_similarity(&term1, &term2, &predicates))
    }

    fn all_by_all_pairwise_similarity(
        &mut self,
        subject_terms: HashSet<TermID>,
        object_terms: HashSet<TermID>,
        predicates: Option<HashSet<Predicate>>,
    ) -> HashMap<TermID, HashMap<TermID, (f64, f64, f64, HashSet<String>)>> {
        self.ss
            .all_by_all_pairwise_similarity(&subject_terms, &object_terms, &predicates)
    }
}

impl fmt::Debug for RustSemsimian {
    fn fmt(&self, f: &mut fmt::Formatter) -> fmt::Result {
        write!(
            f,
            "RustSemsimian {{ spo: {:?}, ic_map: {:?}, closure_map: {:?} }}",
            self.spo, self.ic_map, self.closure_map
        )
    }
}

#[pymodule]
fn semsimian(_py: Python, m: &PyModule) -> PyResult<()> {
    m.add_class::<Semsimian>()?;
    Ok(())
}

#[cfg(test)]
mod tests {

    use super::*;
    use crate::RustSemsimian;
    use std::collections::HashSet;

    #[test]
    fn test_jaccard_similarity() {
        let spo_cloned = crate::test_utils::test_constants::SPO_FRUITS.clone();
        let predicates: Option<HashSet<Predicate>> = Some(
            vec!["related_to"]
                .into_iter()
                .map(|s| s.to_string())
                .collect(),
        );
        let no_predicates: Option<HashSet<Predicate>> = None;
        let mut ss = RustSemsimian::new(spo_cloned);
        let (closure_table3, _) = ss.get_closure_and_ic_map(&predicates);
        println!("Closure table for ss  {:?}", closure_table3);
        //Closure table: {"+related_to": {"apple": {"banana", "apple"}, "banana": {"orange", "banana"}, "pear": {"kiwi", "pear"}, "orange": {"orange", "pear"}}}
        let term1 = "apple".to_string();
        let term2 = "banana".to_string();
        let sim = ss.jaccard_similarity(&term1, &term2, &predicates);
        let sim2 = ss.jaccard_similarity(&term1, &term2, &no_predicates);

        assert_eq!(sim, 1.0 / 3.0);
        assert_eq!(sim2, 1.0 / 3.0);
    }

    #[test]
    fn test_get_closure_and_ic_map() {
        let spo_cloned = crate::test_utils::test_constants::SPO_FRUITS.clone();
        let mut semsimian = RustSemsimian::new(spo_cloned);
        println!("semsimian after initialization: {:?}", semsimian);
        let test_predicates: Option<HashSet<Predicate>> = Some(
            vec!["related_to"]
                .into_iter()
                .map(|s| s.to_string())
                .collect(),
        );
        let (closure_map, ic_map) = semsimian.get_closure_and_ic_map(&test_predicates);
        println!("Closure_map from semsimian {:?}", closure_map);
        // Closure_table: {"+related_to": {"orange": {"orange", "pear"}, "pear": {"pear", "kiwi"}, "apple": {"apple", "banana"}, "banana": {"banana", "orange"}}}
        println!("ic_map from semsimian  {:?}", ic_map);
        // ic_map:  {"+related_to": {"apple": 2.415037499278844, "banana": 2.0, "orange": 2.0, "kiwi": 4.0, "pear": 2.0}}
        assert!(!closure_map.is_empty());
        assert!(!ic_map.is_empty());
    }

    #[test]
    fn test_resnik_similarity() {
        let spo_cloned = crate::test_utils::test_constants::SPO_FRUITS.clone();
        let mut rs = RustSemsimian::new(spo_cloned);
        let predicates: Option<HashSet<String>> =
            Some(vec!["related_to".to_string()].into_iter().collect());
        let (closure_map, _ic_map) = rs.get_closure_and_ic_map(&predicates);
        println!("Closure_map from semsimian {:?}", closure_map);
        let (_, sim) =
            rs.resnik_similarity(&"apple".to_string(), &"banana".to_string(), &predicates);
        println!("Do the print{}", sim);
        assert!(sim > 0.0);
        let (_, sim2) =
            rs.resnik_similarity(&"apple".to_string(), &"apple".to_string(), &predicates);
        println!("DO THE print{}", sim2);
        assert_eq!(sim2, 2.415037499278844);
    }

    #[test]
    fn test_all_by_all_pairwise_similarity_with_empty_inputs() {
        let rss = RustSemsimian::new(vec![(
            "apple".to_string(),
            "is_a".to_string(),
            "fruit".to_string(),
        )]);

        let subject_terms: HashSet<TermID> = HashSet::new();
        let object_terms: HashSet<TermID> = HashSet::new();
        let predicates: Option<HashSet<Predicate>> = None;

        let result = rss.all_by_all_pairwise_similarity(&subject_terms, &object_terms, &predicates);

        assert_eq!(result.len(), 0);
    }

    #[test]
    fn test_all_by_all_pairwise_similarity_with_nonempty_inputs() {
        let mut rss = RustSemsimian::new(vec![
            ("apple".to_string(), "is_a".to_string(), "fruit".to_string()),
            ("apple".to_string(), "is_a".to_string(), "food".to_string()),
            ("apple".to_string(), "is_a".to_string(), "item".to_string()),
            ("fruit".to_string(), "is_a".to_string(), "food".to_string()),
            ("fruit".to_string(), "is_a".to_string(), "item".to_string()),
            ("food".to_string(), "is_a".to_string(), "item".to_string()),
        ]);

        let apple = "apple".to_string();
        let fruit = "fruit".to_string();
        let food = "food".to_string();

        let mut subject_terms: HashSet<String> = HashSet::new();
        subject_terms.insert(apple.clone());
        subject_terms.insert(fruit.clone());

        let mut object_terms: HashSet<TermID> = HashSet::new();
        object_terms.insert(fruit.clone());
        object_terms.insert(food.clone());

        let predicates: Option<HashSet<Predicate>> = Some(HashSet::from(["is_a".to_string()]));

        let result = rss.all_by_all_pairwise_similarity(&subject_terms, &object_terms, &predicates);

        assert_eq!(result.len(), 2);
        assert!(result.contains_key(&apple));
        assert!(result.contains_key(&fruit));

        // Apple
        let apple_similarities = result.get(&apple).unwrap();

        assert_eq!(apple_similarities.len(), 2);
        assert!(apple_similarities.contains_key(&fruit));
        assert!(apple_similarities.contains_key(&food));

        // Apple, fruit tests
        let apple_fruit_jaccard = rss.jaccard_similarity(&apple, &fruit, &predicates);
        let (apple_fruit_mica, apple_fruit_resnik) =
            rss.resnik_similarity(&apple, &fruit, &predicates);
        let (
            apple_fruit_resnik_from_similarity,
            apple_fruit_jaccard_from_similarity,
            apple_fruit_phenodigm_from_similarity,
            apple_fruit_mica_from_similarity,
        ) = apple_similarities.get(&fruit).unwrap();

        assert_eq!(*apple_fruit_resnik_from_similarity, apple_fruit_resnik);
        assert_eq!(*apple_fruit_jaccard_from_similarity, apple_fruit_jaccard);
        assert_eq!(
            *apple_fruit_phenodigm_from_similarity,
            (apple_fruit_jaccard * apple_fruit_resnik).sqrt()
        );
        // println!("{apple_similarities:?}");
        // println!("{apple_fruit_mica:?}");

        assert_eq!(*apple_fruit_mica_from_similarity, apple_fruit_mica);

        //Apple, food tests
        let apple_food_jaccard = rss.jaccard_similarity(&apple, &food, &predicates);
        let (apple_food_mcra, apple_food_resnik) =
            rss.resnik_similarity(&apple, &food, &predicates);
        let (
            apple_food_resnik_from_similarity,
            apple_food_jaccard_from_similarity,
            apple_food_phenodigm_from_similarity,
            apple_food_mica_from_similarity,
        ) = apple_similarities.get(&food).unwrap();

        assert_eq!(*apple_food_resnik_from_similarity, apple_food_resnik);
        assert_eq!(*apple_food_jaccard_from_similarity, apple_food_jaccard);
        assert_eq!(
            *apple_food_phenodigm_from_similarity,
            (apple_food_resnik * apple_food_jaccard).sqrt()
        );
        assert_eq!(*apple_food_mica_from_similarity, apple_food_mcra);

        // Fruit
        let fruit_similarities = result.get(&fruit).unwrap();
        let fruit_fruit_jaccard = rss.jaccard_similarity(&fruit, &fruit, &predicates);
        let (fruit_fruit_mica, fruit_fruit_resnik) =
            rss.resnik_similarity(&fruit, &fruit, &predicates);
        let (
            fruit_fruit_resnik_from_similarity,
            fruit_fruit_jaccard_from_similarity,
            fruit_fruit_phenodigm_from_similarity,
            fruit_fruit_mica_from_similarity,
        ) = fruit_similarities.get(&fruit).unwrap();

        // println!("{fruit_similarities:?}");
        // println!("{fruit_fruit_mica:?}");

        assert_eq!(fruit_similarities.len(), 2);
        assert!(fruit_similarities.contains_key(&fruit));
        assert!(fruit_similarities.contains_key(&food));
        // Fruit, fruit tests
        assert_eq!(*fruit_fruit_resnik_from_similarity, fruit_fruit_resnik);
        assert_eq!(*fruit_fruit_jaccard_from_similarity, fruit_fruit_jaccard);
        assert_eq!(
            *fruit_fruit_phenodigm_from_similarity,
            (fruit_fruit_resnik * fruit_fruit_jaccard).sqrt()
        );
        assert_eq!(*fruit_fruit_mica_from_similarity, fruit_fruit_mica);

        // Fruit, food tests
        let fruit_food_jaccard = rss.jaccard_similarity(&fruit, &food, &predicates);
        let (fruit_food_mica, fruit_food_resnik) =
            rss.resnik_similarity(&fruit, &food, &predicates);
        let (
            fruit_food_resnik_from_similarity,
            fruit_food_jaccard_from_similarity,
            fruit_food_phenodigm_from_similarity,
            fruit_food_mica_from_similarity,
        ) = fruit_similarities.get(&food).unwrap();
        assert_eq!(*fruit_food_resnik_from_similarity, fruit_food_resnik);
        assert_eq!(*fruit_food_jaccard_from_similarity, fruit_food_jaccard);
        assert_eq!(
            *fruit_food_phenodigm_from_similarity,
            (fruit_food_resnik * fruit_food_jaccard).sqrt()
        );
        assert_eq!(*fruit_food_mica_from_similarity, fruit_food_mica);

        assert!(!result.contains_key(&food));
        println!("{result:?}");
    }
}<|MERGE_RESOLUTION|>--- conflicted
+++ resolved
@@ -25,15 +25,12 @@
 pub type Phenodigm = f64;
 pub type MostInformativeAncestors = HashSet<TermID>;
 
-<<<<<<< HEAD
 pub struct ClosureAndICMap {
     pub closure_map: HashMap<PredicateSetKey, HashMap<TermID, HashSet<TermID>>>,
     pub ic_map: HashMap<PredicateSetKey, HashMap<TermID, f64>>,
 }
 
-=======
 #[derive(Clone)]
->>>>>>> db758625
 pub struct RustSemsimian {
     spo: Vec<(TermID, Predicate, TermID)>,
 
@@ -61,17 +58,10 @@
         term2: &str,
         predicates: &Option<HashSet<Predicate>>,
     ) -> f64 {
-<<<<<<< HEAD
         let closure_and_ic_map = self.get_closure_and_ic_map(predicates);
 
-        let term1_set = expand_term_using_closure(term1, &closure_and_ic_map.closure_map, predicates);
-        let term2_set = expand_term_using_closure(term2, &closure_and_ic_map.closure_map, predicates);
-=======
-        let (closure_map, _) = self.get_closure_and_ic_map(predicates);
-
-        let apple_set = expand_term_using_closure(term1, &closure_map, predicates);
-        let fruit_set = expand_term_using_closure(term2, &closure_map, predicates);
->>>>>>> db758625
+        let apple_set = expand_term_using_closure(term1, &closure_and_ic_map.closure_map, predicates);
+        let fruit_set = expand_term_using_closure(term2, &closure_and_ic_map.closure_map, predicates);
 
         let intersection = apple_set.intersection(&fruit_set).count() as f64;
         let union = apple_set.union(&fruit_set).count() as f64;
@@ -143,25 +133,13 @@
     fn get_closure_and_ic_map(
         &mut self,
         predicates: &Option<HashSet<Predicate>>,
-<<<<<<< HEAD
     ) -> ClosureAndICMap {
-=======
-    ) -> (
-        HashMap<PredicateSetKey, HashMap<TermID, HashSet<TermID>>>,
-        HashMap<PredicateSetKey, HashMap<TermID, f64>>,
-    ) {
->>>>>>> db758625
         let predicate_set_key = predicate_set_to_key(predicates);
         if !self.closure_map.contains_key(&predicate_set_key)
             || !self.ic_map.contains_key(&predicate_set_key)
         {
-<<<<<<< HEAD
-            // let (this_closure_map, this_ic_map) =
             let closure_and_ic_map: ClosureAndICMap = convert_list_of_tuples_to_hashmap(&self.spo, predicates);
-=======
-            let (this_closure_map, this_ic_map) =
-                convert_list_of_tuples_to_hashmap(&self.spo, predicates);
->>>>>>> db758625
+
             self.closure_map.insert(
                 predicate_set_key.clone(),
                 closure_and_ic_map.closure_map.get(&predicate_set_key).unwrap().clone(),
@@ -172,14 +150,10 @@
             );
         }
 
-<<<<<<< HEAD
         ClosureAndICMap {
             closure_map: self.closure_map.clone(),
             ic_map: self.ic_map.clone(),
         }
-=======
-        (self.closure_map.clone(), self.ic_map.clone())
->>>>>>> db758625
     }
 
 }
