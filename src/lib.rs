
use pyo3::prelude::*;

use std::{
    collections::{HashMap, HashSet},
    sync::{Arc, Mutex},
};
pub mod similarity;

pub mod utils;
use rayon::prelude::*;

mod test_utils;

use std::fmt;


use similarity::{calculate_max_information_content, calculate_phenomizer_score};
use utils::{convert_list_of_tuples_to_hashmap, expand_term_using_closure, predicate_set_to_key};

// change to "pub" because it is easier for testing
pub type Predicate = String; 
pub type TermID = String;
pub type PredicateSetKey = String;

#[derive(Clone)]
pub struct RustSemsimian {
    spo: Vec<(TermID, Predicate, TermID)>,

    ic_map: HashMap<PredicateSetKey, HashMap<TermID, f64>>,
    // ic_map is something like {('is_a_+_part_of'), {'GO:1234': 1.234}}
    closure_map: HashMap<PredicateSetKey, HashMap<TermID, HashSet<TermID>>>,
    // closure_map is something like {('is_a_+_part_of'), {'GO:1234': {'GO:1234', 'GO:5678'}}}
}


impl RustSemsimian {
    // TODO: this is tied directly to Oak, and should be made more generic
    // TODO: also, we should support loading 'custom' ic
    // TODO: generate ic map and closure map using (spo).
    pub fn new(spo: Vec<(TermID, Predicate, TermID)>) -> RustSemsimian {
        RustSemsimian {
            spo,
            ic_map: HashMap::new(),
            closure_map: HashMap::new(),
        }
    }

    pub fn jaccard_similarity(
        &mut self,
        term1: &str,
        term2: &str,
        predicates: &Option<HashSet<Predicate>>,
    ) -> f64 {
        let (closure_map, _) = self.get_closure_and_ic_map(predicates);

        let apple_set = expand_term_using_closure(term1, &closure_map, predicates);
        let fruit_set = expand_term_using_closure(term2, &closure_map, predicates);

<<<<<<< HEAD
        let intersection = apple_set.intersection(&fruit_set).count() as f64;
        let union = apple_set.union(&fruit_set).count() as f64;
=======
        let intersection = term1_set.intersection(&term2_set).count() as f64;
        let union = term1_set.union(&term2_set).count() as f64;

>>>>>>> 110a110c
        intersection / union
    }

    pub fn resnik_similarity(
        &mut self,
        term1: &str,
        term2: &str,
        predicates: &Option<HashSet<Predicate>>,
    ) -> (HashSet<String>, f64) {
        let (closure_map, ic_map) = self.get_closure_and_ic_map(predicates);
        calculate_max_information_content(&closure_map, &ic_map, term1, term2, predicates)
    }

    pub fn all_by_all_pairwise_similarity(
        &self,
        subject_terms: &HashSet<TermID>,
        object_terms: &HashSet<TermID>,
        predicates: &Option<HashSet<Predicate>>,
    ) -> HashMap<TermID, HashMap<TermID, (f64, f64, f64, HashSet<TermID>)>> {
        let self_shared = Arc::new(Mutex::new(self.clone()));

        let similarity_map: HashMap<TermID, HashMap<TermID, (f64, f64, f64, HashSet<TermID>)>> =
            subject_terms
                .par_iter() // parallelize computations
                .map(|subject| {
                    let mut subject_similarities: HashMap<
                        TermID,
                        (f64, f64, f64, HashSet<TermID>),
                    > = HashMap::new();
                    for object in object_terms.iter() {
                        let mut self_locked = self_shared.lock().unwrap();
                        let jaccard_sim =
                            self_locked.jaccard_similarity(subject, object, predicates);
                        let (mica_ancestor_set, resnik_sim) =
                            self_locked.resnik_similarity(subject, object, predicates);
                        subject_similarities.insert(
                            object.clone(),
                            (
                                resnik_sim,
                                jaccard_sim,
                                (resnik_sim * jaccard_sim).sqrt(),
                                mica_ancestor_set,
                            ),
                        );
                    }
                    (subject.clone(), subject_similarities)
                })
                .collect();

        similarity_map
    }

    // TODO: make this predicate aware, and make it work with the new closure map
    pub fn phenomizer_score(
        map: HashMap<String, HashMap<String, f64>>,
        entity1: HashSet<String>,
        entity2: HashSet<String>,
    ) -> PyResult<f64> {
        Ok(calculate_phenomizer_score(map, entity1, entity2))
    }

    // get closure and ic map for a given set of predicates. if the closure and ic map for the given predicates doesn't exist, create them

    fn get_closure_and_ic_map(
        &mut self,
        predicates: &Option<HashSet<Predicate>>,
    ) -> (
        HashMap<PredicateSetKey, HashMap<TermID, HashSet<TermID>>>,
        HashMap<PredicateSetKey, HashMap<TermID, f64>>,
    ) {
        let predicate_set_key = predicate_set_to_key(predicates);
        if !self.closure_map.contains_key(&predicate_set_key)
            || !self.ic_map.contains_key(&predicate_set_key)
        {
            let (this_closure_map, this_ic_map) =
                convert_list_of_tuples_to_hashmap(&self.spo, predicates);
            self.closure_map.insert(
                predicate_set_key.clone(),
                this_closure_map.get(&predicate_set_key).unwrap().clone(),
            );
            self.ic_map.insert(
                predicate_set_key.clone(),
                this_ic_map.get(&predicate_set_key).unwrap().clone(),
            );

        }

        (self.closure_map.clone(), self.ic_map.clone())
        }

}

#[pyclass]
pub struct Semsimian {
    ss: RustSemsimian,
}

#[pymethods]
impl Semsimian {
    #[new]
    fn new(spo: Vec<(TermID, Predicate, TermID)>) -> PyResult<Self> {
        let ss = RustSemsimian::new(spo);
        Ok(Semsimian { ss })
    }

    fn jaccard_similarity(
        &mut self,
        term1: TermID,
        term2: TermID,
        predicates: Option<HashSet<Predicate>>,
    ) -> PyResult<f64> {
        Ok(self.ss.jaccard_similarity(&term1, &term2, &predicates))
    }

    fn resnik_similarity(
        &mut self,
        term1: TermID,
        term2: TermID,
        predicates: Option<HashSet<Predicate>>,
    ) -> PyResult<(HashSet<String>, f64)> {
        Ok(self.ss.resnik_similarity(&term1, &term2, &predicates))
    }

    fn all_by_all_pairwise_similarity(
        &mut self,
        subject_terms: HashSet<TermID>,
        object_terms: HashSet<TermID>,
        predicates: Option<HashSet<Predicate>>,
    ) -> HashMap<TermID, HashMap<TermID, (f64, f64, f64, HashSet<String>)>> {
        self.ss
            .all_by_all_pairwise_similarity(&subject_terms, &object_terms, &predicates)
    }
}

impl fmt::Debug for RustSemsimian {
    fn fmt(&self, f: &mut fmt::Formatter) -> fmt::Result {
        write!(f, "RustSemsimian {{ spo: {:?}, ic_map: {:?}, closure_map: {:?} }}", self.spo, self.ic_map, self.closure_map)
    }
}


#[pymodule]
fn semsimian(_py: Python, m: &PyModule) -> PyResult<()> {
    m.add_class::<Semsimian>()?;
    Ok(())
}

#[cfg(test)]
mod tests {

    use super::*;
    use std::collections::HashSet;
    use crate::RustSemsimian;

    #[test]
    fn test_jaccard_similarity() {
        let spo_cloned = crate::test_utils::test_constants::SPO_FRUITS.clone();
        let predicates: Option<HashSet<Predicate>> = Some(
            vec!["related_to"].into_iter().map(|s| s.to_string()).collect()
        );
        let no_predicates: Option<HashSet<Predicate>> = None;
        let mut ss = RustSemsimian::new(spo_cloned);
        let (closure_table3, _) = ss.get_closure_and_ic_map(&predicates);
        println!("Closure table for ss  {:?}", closure_table3);
        //Closure table: {"+related_to": {"apple": {"banana", "apple"}, "banana": {"orange", "banana"}, "pear": {"kiwi", "pear"}, "orange": {"orange", "pear"}}}
        let term1 = "apple".to_string();
        let term2 = "banana".to_string();
        let sim = ss.jaccard_similarity(&term1, &term2, &predicates);
        let sim2 = ss.jaccard_similarity(&term1, &term2, &no_predicates);

        assert_eq!(sim, 1.0 / 3.0);
        assert_eq!(sim2, 1.0 / 3.0);

    }


    #[test]
    fn test_get_closure_and_ic_map() {
        let spo_cloned = crate::test_utils::test_constants::SPO_FRUITS.clone();
        let mut semsimian = RustSemsimian::new(spo_cloned);
        println!("semsimian after initialization: {:?}", semsimian);
        let test_predicates: Option<HashSet<Predicate>> = Some(
            vec!["related_to"].into_iter().map(|s| s.to_string()).collect()
        );
        let (closure_map, ic_map) = semsimian.get_closure_and_ic_map(&test_predicates);
        println!("Closure_map from semsimian {:?}", closure_map);
        // Closure_table: {"+related_to": {"orange": {"orange", "pear"}, "pear": {"pear", "kiwi"}, "apple": {"apple", "banana"}, "banana": {"banana", "orange"}}}
        println!("ic_map from semsimian  {:?}", ic_map);
        // ic_map:  {"+related_to": {"apple": 2.415037499278844, "banana": 2.0, "orange": 2.0, "kiwi": 4.0, "pear": 2.0}}
        assert!(!closure_map.is_empty());
        assert!(!ic_map.is_empty());
    }

    #[test]
    fn test_resnik_similarity() {
        let spo_cloned = crate::test_utils::test_constants::SPO_FRUITS.clone();
        let mut rs = RustSemsimian::new(spo_cloned);
        let predicates: Option<HashSet<String>> = Some(
            vec!["related_to".to_string()]
            .into_iter()
            .collect()
        );
        let (closure_map, _ic_map) = rs.get_closure_and_ic_map(&predicates);
        println!("Closure_map from semsimian {:?}", closure_map);
        let sim = rs.resnik_similarity(&"apple".to_string(), &"banana".to_string(), &predicates);
        println!("Do the print{}", sim);
        assert!(sim > 0.0);
        let sim2 = rs.resnik_similarity(&"apple".to_string(), &"apple".to_string(), &predicates);
        println!("DO THE print{}", sim2);
        assert_eq!(sim2, 2.415037499278844);
    }

    #[test]
    fn test_all_by_all_pairwise_similarity_with_empty_inputs() {
        let rss = RustSemsimian::new(vec![(
            "apple".to_string(),
            "is_a".to_string(),
            "fruit".to_string(),
        )]);

        let subject_terms: HashSet<TermID> = HashSet::new();
        let object_terms: HashSet<TermID> = HashSet::new();
        let predicates: Option<HashSet<Predicate>> = None;

        let result = rss.all_by_all_pairwise_similarity(&subject_terms, &object_terms, &predicates);

        assert_eq!(result.len(), 0);
    }

    #[test]
    fn test_all_by_all_pairwise_similarity_with_nonempty_inputs() {
        let mut rss = RustSemsimian::new(vec![
            ("apple".to_string(), "is_a".to_string(), "fruit".to_string()),
            ("apple".to_string(), "is_a".to_string(), "food".to_string()),
            ("apple".to_string(), "is_a".to_string(), "item".to_string()),
            ("fruit".to_string(), "is_a".to_string(), "food".to_string()),
            ("fruit".to_string(), "is_a".to_string(), "item".to_string()),
            ("food".to_string(), "is_a".to_string(), "item".to_string()),
        ]);

        let apple = "apple".to_string();
        let fruit = "fruit".to_string();
        let food = "food".to_string();

        let mut subject_terms: HashSet<String> = HashSet::new();
        subject_terms.insert(apple.clone());
        subject_terms.insert(fruit.clone());

        let mut object_terms: HashSet<TermID> = HashSet::new();
        object_terms.insert(fruit.clone());
        object_terms.insert(food.clone());

        let predicates: Option<HashSet<Predicate>> = Some(HashSet::from(["is_a".to_string()]));

        let result = rss.all_by_all_pairwise_similarity(&subject_terms, &object_terms, &predicates);

        assert_eq!(result.len(), 2);
        assert!(result.contains_key(&apple));
        assert!(result.contains_key(&fruit));

        // Apple
        let apple_similarities = result.get(&apple).unwrap();

        assert_eq!(apple_similarities.len(), 2);
        assert!(apple_similarities.contains_key(&fruit));
        assert!(apple_similarities.contains_key(&food));

        // Apple, fruit tests
        let apple_fruit_jaccard = rss.jaccard_similarity(&apple, &fruit, &predicates);
        let (apple_fruit_mica, apple_fruit_resnik) =
            rss.resnik_similarity(&apple, &fruit, &predicates);
        let (
            apple_fruit_resnik_from_similarity,
            apple_fruit_jaccard_from_similarity,
            apple_fruit_phenodigm_from_similarity,
            apple_fruit_mica_from_similarity,
        ) = apple_similarities.get(&fruit).unwrap();

        assert_eq!(*apple_fruit_resnik_from_similarity, apple_fruit_resnik);
        assert_eq!(*apple_fruit_jaccard_from_similarity, apple_fruit_jaccard);
        assert_eq!(
            *apple_fruit_phenodigm_from_similarity,
            (apple_fruit_jaccard * apple_fruit_resnik).sqrt()
        );
        // println!("{apple_similarities:?}");
        // println!("{apple_fruit_mica:?}");

        assert_eq!(*apple_fruit_mica_from_similarity, apple_fruit_mica);

        //Apple, food tests
        let apple_food_jaccard = rss.jaccard_similarity(&apple, &food, &predicates);
        let (apple_food_mcra, apple_food_resnik) =
            rss.resnik_similarity(&apple, &food, &predicates);
        let (
            apple_food_resnik_from_similarity,
            apple_food_jaccard_from_similarity,
            apple_food_phenodigm_from_similarity,
            apple_food_mica_from_similarity,
        ) = apple_similarities.get(&food).unwrap();

        assert_eq!(*apple_food_resnik_from_similarity, apple_food_resnik);
        assert_eq!(*apple_food_jaccard_from_similarity, apple_food_jaccard);
        assert_eq!(
            *apple_food_phenodigm_from_similarity,
            (apple_food_resnik * apple_food_jaccard).sqrt()
        );
        assert_eq!(*apple_food_mica_from_similarity, apple_food_mcra);

        // Fruit
        let fruit_similarities = result.get(&fruit).unwrap();
        let fruit_fruit_jaccard = rss.jaccard_similarity(&fruit, &fruit, &predicates);
        let (fruit_fruit_mica, fruit_fruit_resnik) =
            rss.resnik_similarity(&fruit, &fruit, &predicates);
        let (
            fruit_fruit_resnik_from_similarity,
            fruit_fruit_jaccard_from_similarity,
            fruit_fruit_phenodigm_from_similarity,
            fruit_fruit_mica_from_similarity,
        ) = fruit_similarities.get(&fruit).unwrap();

        // println!("{fruit_similarities:?}");
        // println!("{fruit_fruit_mica:?}");

        assert_eq!(fruit_similarities.len(), 2);
        assert!(fruit_similarities.contains_key(&fruit));
        assert!(fruit_similarities.contains_key(&food));
        // Fruit, fruit tests
        assert_eq!(*fruit_fruit_resnik_from_similarity, fruit_fruit_resnik);
        assert_eq!(*fruit_fruit_jaccard_from_similarity, fruit_fruit_jaccard);
        assert_eq!(
            *fruit_fruit_phenodigm_from_similarity,
            (fruit_fruit_resnik * fruit_fruit_jaccard).sqrt()
        );
        assert_eq!(*fruit_fruit_mica_from_similarity, fruit_fruit_mica);

        // Fruit, food tests
        let fruit_food_jaccard = rss.jaccard_similarity(&fruit, &food, &predicates);
        let (fruit_food_mica, fruit_food_resnik) =
            rss.resnik_similarity(&fruit, &food, &predicates);
        let (
            fruit_food_resnik_from_similarity,
            fruit_food_jaccard_from_similarity,
            fruit_food_phenodigm_from_similarity,
            fruit_food_mica_from_similarity,
        ) = fruit_similarities.get(&food).unwrap();
        assert_eq!(*fruit_food_resnik_from_similarity, fruit_food_resnik);
        assert_eq!(*fruit_food_jaccard_from_similarity, fruit_food_jaccard);
        assert_eq!(
            *fruit_food_phenodigm_from_similarity,
            (fruit_food_resnik * fruit_food_jaccard).sqrt()
        );
        assert_eq!(*fruit_food_mica_from_similarity, fruit_food_mica);

<<<<<<< HEAD
        assert!(!result.contains_key(&food));
        println!("{result:?}");
=======
        assert!(!result.contains_key(&term3));
        // println!("{result:?}");

>>>>>>> 110a110c
    }

}<|MERGE_RESOLUTION|>--- conflicted
+++ resolved
@@ -57,14 +57,8 @@
         let apple_set = expand_term_using_closure(term1, &closure_map, predicates);
         let fruit_set = expand_term_using_closure(term2, &closure_map, predicates);
 
-<<<<<<< HEAD
         let intersection = apple_set.intersection(&fruit_set).count() as f64;
         let union = apple_set.union(&fruit_set).count() as f64;
-=======
-        let intersection = term1_set.intersection(&term2_set).count() as f64;
-        let union = term1_set.union(&term2_set).count() as f64;
-
->>>>>>> 110a110c
         intersection / union
     }
 
@@ -418,14 +412,8 @@
         );
         assert_eq!(*fruit_food_mica_from_similarity, fruit_food_mica);
 
-<<<<<<< HEAD
         assert!(!result.contains_key(&food));
         println!("{result:?}");
-=======
-        assert!(!result.contains_key(&term3));
-        // println!("{result:?}");
-
->>>>>>> 110a110c
     }
 
 }