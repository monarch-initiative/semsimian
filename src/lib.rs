--- conflicted
+++ resolved
@@ -577,16 +577,12 @@
         limit: &Option<usize>,
     ) -> Vec<(f64, Option<TermsetPairwiseSimilarity>, TermID)> {
         if let Some(flatten_result) = flatten_result {
-<<<<<<< HEAD
-            let top_percent = limit.unwrap() as f64 / 1000.0; // Top percentage to be considered for the full search
-            // Extract f64 items from flatten_result, sort in descending order and remove duplicates
-=======
+
             let mut top_percent = flatten_result.len() as f64; // Top percentage to be considered for the full search
             if let Some(limit) = limit {
                 top_percent = *limit as f64 / 1000.0; // Extract f64 items from flatten_result, sort in descending order and remove duplicates
             }
 
->>>>>>> 6047adc2
             let mut f64_items: Vec<f64> = flatten_result.iter().map(|(item, _, _)| *item).collect();
             f64_items.sort_unstable_by(|a, b| b.partial_cmp(a).unwrap());
             f64_items.dedup();
