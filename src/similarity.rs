--- conflicted
+++ resolved
@@ -12,34 +12,16 @@
     predicates: &Option<HashSet<String>>,
 ) -> f64 {
     /* Returns semantic Jaccard similarity between the two sets. */
-<<<<<<< HEAD
     let entity1_closure = expand_term_using_closure(entity1, closure_table, predicates);
     let entity2_closure = expand_term_using_closure(entity2, closure_table, predicates);
     
     calculate_jaccard_similarity_str(&entity1_closure, &entity2_closure)
-=======
-
-    let entity1_closure = expand_term_using_closure(entity1, closure_table, &predicates);
-    let entity2_closure = expand_term_using_closure(entity2, closure_table, &predicates);
-    let jaccard = calculate_jaccard_similarity_str(&entity1_closure, &entity2_closure);
-
-    println!("SIM: entity1_closure: {:?}", entity1_closure);
-    println!("SIM: entity2_closure: {:?}", entity2_closure);
-    println!("SIM: Jaccard: {}", jaccard);
-
-    jaccard
->>>>>>> db758625
 }
 
 pub fn calculate_jaccard_similarity_str(set1: &HashSet<String>, set2: &HashSet<String>) -> f64 {
     /* Returns Jaccard similarity between the two sets. */
     let intersection = set1.intersection(set2).count();
     let union_measure = set1.union(set2).count();
-<<<<<<< HEAD
-    
-=======
-
->>>>>>> db758625
     intersection as f64 / union_measure as f64
 }
 
@@ -47,11 +29,6 @@
     /* Returns Jaccard similarity between the two sets. */
     let intersection = set1.intersection(set2).count();
     let union_measure = set1.union(set2).count();
-<<<<<<< HEAD
-    
-=======
-
->>>>>>> db758625
     intersection as f64 / union_measure as f64
 }
 
@@ -97,11 +74,7 @@
         }
         entity1_to_entity2_sum_resnik_sim += max_resnik_sim_e1_e2;
     }
-<<<<<<< HEAD
-    
-=======
-
->>>>>>> db758625
+
     entity1_to_entity2_sum_resnik_sim / entity1.len() as f64
 }
 
