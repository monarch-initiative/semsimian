--- conflicted
+++ resolved
@@ -382,15 +382,9 @@
         // Max IC: 1.585 (IC of "BFO:0000002")
 
         let predicates = Some(HashSet::from([String::from("subClassOf")]));
-<<<<<<< HEAD
-        let (max_ic_anc, max_ic) = calculate_max_information_content(
-            &closure_map,
-            &ic_map,
-=======
         let result = calculate_max_information_content(
             &CLOSURE_MAP,
             &IC_MAP,
->>>>>>> 110a110c
             &String::from("CARO:0000000"),
             &String::from("BFO:0000002"),
             &predicates,
