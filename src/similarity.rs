use crate::utils::expand_term_using_closure;
use ordered_float::OrderedFloat;
use std::collections::{HashMap, HashSet};

pub fn calculate_semantic_jaccard_similarity(
    closure_table: &HashMap<String, HashMap<String, HashSet<String>>>,
    entity1: String,
    entity2: String,
    predicates: &Option<HashSet<String>>,
) -> f64 {
    /* Returns semantic Jaccard similarity between the two sets. */
    let entity1_closure = expand_term_using_closure(&entity1, &closure_table, &predicates);
    let entity2_closure = expand_term_using_closure(&entity2, &closure_table, &predicates);
    let jaccard = calculate_jaccard_similarity_str(&entity1_closure, &entity2_closure);
    jaccard
}

pub fn calculate_jaccard_similarity_str(set1: &HashSet<String>, set2: &HashSet<String>) -> f64 {
    /* Returns Jaccard similarity between the two sets. */
    let intersection = set1.intersection(&set2).count();
    let union_measure = set1.union(&set2).count();
    let jaccard = intersection as f64 / union_measure as f64;
    jaccard
}

pub fn calculate_jaccard_similarity(set1: &HashSet<i32>, set2: &HashSet<i32>) -> f64 {
    /* Returns Jaccard similarity between the two sets. */
    let intersection = set1.intersection(&set2).count();
    let union_measure = set1.union(&set2).count();
    let jaccard = intersection as f64 / union_measure as f64;
    jaccard
}

pub fn get_most_recent_common_ancestor_with_score(map: HashMap<String, f64>) -> (String, f64) {
    // Returns Inomration Content (IC) for entities.
    let (curie, max_ic) = map
        .into_iter()
        .max_by_key(|&(_, v)| OrderedFloat(v.abs()))
        .unwrap();
    (curie, max_ic)
}

pub fn calculate_phenomizer_score(
    map: HashMap<String, HashMap<String, f64>>,
    entity1: HashSet<String>,
    entity2: HashSet<String>,
) -> f64 {
    // calculate average resnik sim of all terms in entity1 and their best match in entity2
    let entity1_to_entity2_average_resnik_sim: f64 =
        pairwise_entity_resnik_score(&map, &entity1, &entity2);
    // now do the same for entity2 to entity1
    let entity2_to_entity1_average_resnik_sim: f64 =
        pairwise_entity_resnik_score(&map, &entity2, &entity1);
    // return the average of the two
    return (entity1_to_entity2_average_resnik_sim + entity2_to_entity1_average_resnik_sim) / 2.0;
}

pub fn pairwise_entity_resnik_score(
    map: &HashMap<String, HashMap<String, f64>>,
    entity1: &HashSet<String>,
    entity2: &HashSet<String>,
) -> f64 {
    let mut entity1_to_entity2_sum_resnik_sim = 0.0;

    for e1_term in entity1.clone().into_iter() {
        let mut max_resnik_sim_e1_e2 = 0.0;
        for e2_term in entity2.clone().into_iter() {
            // NB: this will definitely fail if the term is not in the map
            let mica = map.get(&e1_term).unwrap().get(&e2_term).unwrap();
            if mica > &max_resnik_sim_e1_e2 {
                max_resnik_sim_e1_e2 = *mica;
            }
        }
        entity1_to_entity2_sum_resnik_sim += max_resnik_sim_e1_e2;
    }
    let entity1_to_entity2_average_resnik_sim =
        entity1_to_entity2_sum_resnik_sim / entity1.len() as f64;
    return entity1_to_entity2_average_resnik_sim;
}

pub fn calculate_max_information_content(
    closure_table: &HashMap<String, HashMap<String, HashSet<String>>>,
    entity1: &String,
    entity2: &String,
    predicates: &Option<HashSet<String>>,
) -> f64 {
    // CODE TO CALCULATE MAX IC
<<<<<<< HEAD
    let common_ancestor = common_ancestors(&closure_table, &entity1, &entity2, &predicates);
    let owl_thing = "owl:Thing".to_string();
    let filtered_common_ancestors: Vec<String> = common_ancestor
        .into_iter()
        .filter(|ancestor| *ancestor != owl_thing) //removes owl:Thing from common ancestor, leaving only common ancestors
        .collect();

    let information_content_scores = calculate_information_content_scores(
        &filtered_common_ancestors,
        &closure_table,
        predicates
    );

    let (_ancestor, max_ic) = mrca_and_score(&information_content_scores);
    max_ic
}

fn common_ancestors(
    closure_table: &HashMap<String, HashMap<String, HashSet<String>>>,
    entity1: &String,
    entity2: &String,
    predicates: &Option<HashSet<String>>,
) -> Vec<String> {
    let entity1_ancestors = closure_table.get(entity1);
    let entity2_ancestors = closure_table.get(entity2);

    if let (Some(e1_ancestors), Some(e2_ancestors)) = (entity1_ancestors, entity2_ancestors) {
        let filtered_e1_ancestors = filter_ancestors_by_predicates(&e1_ancestors, &predicates);
        let filtered_e2_ancestors = filter_ancestors_by_predicates(&e2_ancestors, &predicates);

        filtered_e1_ancestors
            .into_iter()
            .filter(|ancestor| filtered_e2_ancestors.contains(ancestor))
            .collect()
    } else {
        vec![]
=======
    0.0
}

#[cfg(test)]
mod tests {
    use crate::utils::numericize_sets;

    use super::*;

    #[test]
    fn test_semantic_jaccard_similarity() {
        let mut closure_table: HashMap<String, HashMap<String, HashSet<String>>> = HashMap::new();

        // closure table looks like this:
        // CARO:0000000 -> subClassOf -> CARO:0000000, BFO:0000002, BFO:0000003

        // BFO:0000002 -> subClassOf -> BFO:0000002, BFO:0000003

        // BFO:0000003 -> subClassOf -> BFO:0000003
        //             -> partOf -> BFO:0000004

        let mut map: HashMap<String, HashSet<String>> = HashMap::new();
        let mut set: HashSet<String> = HashSet::new();
        set.insert(String::from("CARO:0000000"));
        set.insert(String::from("BFO:0000002"));
        set.insert(String::from("BFO:0000003"));
        map.insert(String::from("subClassOf"), set);
        closure_table.insert(String::from("CARO:0000000"), map);
        let mut map: HashMap<String, HashSet<String>> = HashMap::new();
        let mut set: HashSet<String> = HashSet::new();
        set.insert(String::from("BFO:0000002"));
        set.insert(String::from("BFO:0000003"));
        map.insert(String::from("subClassOf"), set);
        closure_table.insert(String::from("BFO:0000002"), map);
        let mut map: HashMap<String, HashSet<String>> = HashMap::new();
        let mut set: HashSet<String> = HashSet::new();
        set.insert(String::from("BFO:0000003"));
        map.insert(String::from("subClassOf"), set);

        let mut set2: HashSet<String> = HashSet::new();
        set2.insert(String::from("BFO:0000004"));
        map.insert(String::from("partOf"), set2);

        closure_table.insert(String::from("BFO:0000003"), map);
        let mut sco_predicate: HashSet<String> = HashSet::new();
        sco_predicate.insert(String::from("subClassOf"));
        let result = calculate_semantic_jaccard_similarity(
            &closure_table,
            String::from("CARO:0000000"),
            String::from("BFO:0000002"),
            &Some(sco_predicate.clone()),
        );
        println!("{result}");
        assert_eq!(result, 2.0 / 3.0);

        let result2 = calculate_semantic_jaccard_similarity(
            &closure_table,
            String::from("BFO:0000002"),
            String::from("BFO:0000003"),
            &Some(sco_predicate.clone()),
        );
        println!("{result2}");
        assert_eq!(result2, 0.5);

        let mut sco_po_predicate: HashSet<String> = HashSet::new();
        sco_po_predicate.insert(String::from("subClassOf"));
        sco_po_predicate.insert(String::from("partOf"));
        // println!("{closure_table:?}");
        let result3 = calculate_semantic_jaccard_similarity(
            &closure_table,
            String::from("BFO:0000002"),
            String::from("BFO:0000003"),
            &Some(sco_po_predicate.clone()),
        );
        println!("{result3}");
        assert_eq!(result3, 1.0 / 3.0);

        // No predicates.
        let result4 = calculate_semantic_jaccard_similarity(
            &closure_table,
            String::from("BFO:0000002"),
            String::from("BFO:0000003"),
            &None,
        );
        println!("{result4}");
        assert_eq!(result4, 1.0 / 3.0);
>>>>>>> 24c3edce
    }
}

fn filter_ancestors_by_predicates(
    ancestors: &HashMap<String, HashSet<String>>,
    predicates: &Option<HashSet<String>>,
) -> HashSet<String> {
    match predicates {
        Some(preds) => {
            let mut filtered = HashSet::new();
            for (predicate, entities) in ancestors {
                if preds.contains(predicate) {
                    for entity in entities {
                        filtered.insert(entity.clone());
                    }
                }
            }
            filtered
        }
        None => ancestors
            .values()
            .flat_map(|entities| entities.iter().cloned())
            .collect(),
    }
}

// scores: maps ancestors to corresponding IC scores
fn mrca_and_score(scores: &HashMap<String, f64>) -> (Option<String>, f64) {
    let mut max_ic = 0.0;
    let mut mrca = None;

    for (ancestor, ic) in scores.iter() {
        if *ic > max_ic {
            max_ic = *ic;
            mrca = Some(ancestor.clone());
        }
    }
    (mrca, max_ic)
}

fn calculate_information_content_scores(
    filtered_common_ancestors: &Vec<String>,
    closure_table: &HashMap<String, HashMap<String, HashSet<String>>>,
    predicates: &Option<HashSet<String>>,
) -> HashMap<String, f64> {
    let (term_frequencies, corpus_size) =
        calculate_term_frequencies_and_corpus_size(closure_table, predicates);

    let mut ic_scores = HashMap::new();
    for ancestor in filtered_common_ancestors {
        if let Some(freq) = term_frequencies.get(ancestor) {
            let probability = *freq as f64 / corpus_size as f64;
            let ic = -probability.log2();
            ic_scores.insert(ancestor.clone(), ic);
        }
    }
    ic_scores
}

fn calculate_term_frequencies_and_corpus_size(
    closure_table: &HashMap<String, HashMap<String, HashSet<String>>>,
    predicates: &Option<HashSet<String>>,
) -> (HashMap<String, usize>, usize) {
    let mut term_frequencies = HashMap::new();
    let mut corpus_size = 0;

    for (_entity, predicate_map) in closure_table {
        for (predicate, terms) in predicate_map {
            if predicates.is_none() || predicates.as_ref().unwrap().contains(predicate) {
                for term in terms {
                    *term_frequencies.entry(term.clone()).or_insert(0) += 1;
                }
                corpus_size += terms.len();
            }
        }
    }

    (term_frequencies, corpus_size)
}

    #[cfg(test)]
    mod tests {
        use crate::utils::numericize_sets;

        use super::*;

        #[test]
        fn test_semantic_jaccard_similarity() {
            let mut closure_table: HashMap<String, HashMap<String, HashSet<String>>> = HashMap::new();

            // closure table looks like this:
            // CARO:0000000 -> subClassOf -> CARO:0000000, BFO:0000002, BFO:0000003

            // BFO:0000002 -> subClassOf -> BFO:0000002, BFO:0000003

            // BFO:0000003 -> subClassOf -> BFO:0000003
            //             -> partOf -> BFO:0000004

            let mut map: HashMap<String, HashSet<String>> = HashMap::new();
            let mut set: HashSet<String> = HashSet::new();
            set.insert(String::from("CARO:0000000"));
            set.insert(String::from("BFO:0000002"));
            set.insert(String::from("BFO:0000003"));
            map.insert(String::from("subClassOf"), set);
            closure_table.insert(String::from("CARO:0000000"), map);
            let mut map: HashMap<String, HashSet<String>> = HashMap::new();
            let mut set: HashSet<String> = HashSet::new();
            set.insert(String::from("BFO:0000002"));
            set.insert(String::from("BFO:0000003"));
            map.insert(String::from("subClassOf"), set);
            closure_table.insert(String::from("BFO:0000002"), map);
            let mut map: HashMap<String, HashSet<String>> = HashMap::new();
            let mut set: HashSet<String> = HashSet::new();
            set.insert(String::from("BFO:0000003"));
            map.insert(String::from("subClassOf"), set);

            let mut set2: HashSet<String> = HashSet::new();
            set2.insert(String::from("BFO:0000004"));
            map.insert(String::from("partOf"), set2);

            closure_table.insert(String::from("BFO:0000003"), map);
            let mut sco_predicate: HashSet<String> = HashSet::new();
            sco_predicate.insert(String::from("subClassOf"));
            let result = calculate_semantic_jaccard_similarity(
                &closure_table,
                String::from("CARO:0000000"),
                String::from("BFO:0000002"),
                &Some(sco_predicate.clone()),
            );
            println!("{result}");
            assert_eq!(result, 2.0 / 3.0);

            let result2 = calculate_semantic_jaccard_similarity(
                &closure_table,
                String::from("BFO:0000002"),
                String::from("BFO:0000003"),
                &Some(sco_predicate.clone()),
            );
            println!("{result2}");
            assert_eq!(result2, 0.5);

            let mut sco_po_predicate: HashSet<String> = HashSet::new();
            sco_po_predicate.insert(String::from("subClassOf"));
            sco_po_predicate.insert(String::from("partOf"));
            // println!("{closure_table:?}");
            let result3 = calculate_semantic_jaccard_similarity(
                &closure_table,
                String::from("BFO:0000002"),
                String::from("BFO:0000003"),
                &Some(sco_po_predicate.clone()),
            );
            println!("{result3}");
            assert_eq!(result3, 1.0 / 3.0);
        }

        #[test]
        fn test_calculate_jaccard_similarity() {
            let set1: HashSet<String> = HashSet::from([String::from("apple"), String::from("banana")]);
            let set2: HashSet<String> = HashSet::from([
                String::from("apple"),
                String::from("banana"),
                String::from("fruit"),
                String::from("tropical"),
            ]);
            let (num_set1, num_set2, _) = numericize_sets(&set1, &set2);
            let result = calculate_jaccard_similarity(&num_set1, &num_set2);
            println!("{result}");
            assert_eq!(result, 0.5);
        }

        #[test]
        fn test_calculate_jaccard_similarity_str() {
            let set1: HashSet<String> = HashSet::from([String::from("apple"), String::from("banana")]);
            let set2: HashSet<String> = HashSet::from([
                String::from("apple"),
                String::from("banana"),
                String::from("fruit"),
                String::from("tropical"),
            ]);
            let result = calculate_jaccard_similarity_str(&set1, &set2);
            println!("{result}");
            assert_eq!(result, 0.5);
        }

        #[test]
        fn test_get_most_recent_common_ancestor_with_score() {
            let map: HashMap<String, f64> = HashMap::from([
                (String::from("CARO:0000000"), 21.05),
                (String::from("BFO:0000002"), 0.7069),
                (String::from("BFO:0000003"), 14.89),
            ]);
            let expected_tuple: (String, f64) = (String::from("CARO:0000000"), 21.05);

            let result = get_most_recent_common_ancestor_with_score(map);
            assert_eq!(result, expected_tuple);
        }

        #[test]
        fn test_calculate_phenomizer_score() {
            let map: HashMap<String, HashMap<String, f64>> = HashMap::from([
                (
                    String::from("CARO:0000000"),
                    HashMap::from([
                        (String::from("CARO:0000000"), 5.0),
                        (String::from("BFO:0000002"), 4.0),
                        (String::from("BFO:0000003"), 3.0),
                    ]),
                ),
                (
                    String::from("BFO:0000002"),
                    HashMap::from([
                        (String::from("CARO:0000000"), 2.0),
                        (String::from("BFO:0000002"), 4.0),
                        (String::from("BFO:0000003"), 3.0),
                    ]),
                ),
                (
                    String::from("BFO:0000003"),
                    HashMap::from([
                        (String::from("CARO:0000000"), 1.0),
                        (String::from("BFO:0000002"), 3.0),
                        (String::from("BFO:0000003"), 4.0),
                    ]),
                ),
            ]);

            let mut entity_one = HashSet::new();
            entity_one.insert(String::from("CARO:0000000")); // resnik of best match = 5
            entity_one.insert(String::from("BFO:0000002")); // resnik of best match = 4

            let mut entity_two = HashSet::new();
            entity_two.insert(String::from("BFO:0000003")); // resnik of best match = 3
            entity_two.insert(String::from("BFO:0000002")); // resnik of best match = 4
            entity_two.insert(String::from("CARO:0000000")); // resnik of best match = 5

            let expected = ((5.0 + 4.0) / 2.0 + (3.0 + 4.0 + 5.0) / 3.0) / 2.0;

            let result = calculate_phenomizer_score(map, entity_one, entity_two);
            assert_eq!(result, expected);
        }

        fn test_calculate_max_information_content() {
            let mut closure_table: HashMap<String, HashMap<String, HashSet<String>>> = HashMap::new();

            // closure table looks like this:
            // CARO:0000000 -> subClassOf -> CARO:0000000, BFO:0000002, BFO:0000003
            // BFO:0000002 -> subClassOf -> BFO:0000002, BFO:0000003
            // BFO:0000003 -> subClassOf -> BFO:0000003

            let mut map: HashMap<String, HashSet<String>> = HashMap::new();
            let mut set: HashSet<String> = HashSet::new();
            set.insert(String::from("CARO:0000000"));
            set.insert(String::from("BFO:0000002"));
            set.insert(String::from("BFO:0000003"));
            map.insert(String::from("subClassOf"), set);
            closure_table.insert(String::from("CARO:0000000"), map.clone());

            let mut set: HashSet<String> = HashSet::new();
            set.insert(String::from("BFO:0000002"));
            set.insert(String::from("BFO:0000003"));
            map.insert(String::from("subClassOf"), set);
            closure_table.insert(String::from("BFO:0000002"), map.clone());

            let mut set: HashSet<String> = HashSet::new();
            set.insert(String::from("BFO:0000003"));
            map.insert(String::from("subClassOf"), set);
            closure_table.insert(String::from("BFO:0000003"), map);

            // Term frequencies:
            // "CARO:0000000": 1
            // "BFO:0000002": 2
            // "BFO:0000003": 3
            //
            // Corpus size: 6 (sum of term frequencies)
            //
            // Information Content (IC) scores:
            // IC("CARO:0000000") = -log2(1/6) ≈ 2.585
            // IC("BFO:0000002") = -log2(2/6) ≈ 1.585
            // IC("BFO:0000003") = -log2(3/6) ≈ 1
            //
            // Max IC for "CARO:0000000" and "BFO:0000002":
            // Common ancestors: "BFO:0000002" and "BFO:0000003"
            // Max IC: 1.585 (IC of "BFO:0000002")


            let predicates = Some(HashSet::from([String::from("subClassOf")]));
            let result = calculate_max_information_content(
                &closure_table,
                &String::from("CARO:0000000"),
                &String::from("BFO:0000002"),
                &predicates,
            );
            println!("Max IC: {}", result);
            let expected_value = 1.585;
            assert!((result - expected_value).abs() < 1e-3, "Expected value: {}, got: {}", expected_value, result);
        }
    }

<|MERGE_RESOLUTION|>--- conflicted
+++ resolved
@@ -85,7 +85,6 @@
     predicates: &Option<HashSet<String>>,
 ) -> f64 {
     // CODE TO CALCULATE MAX IC
-<<<<<<< HEAD
     let common_ancestor = common_ancestors(&closure_table, &entity1, &entity2, &predicates);
     let owl_thing = "owl:Thing".to_string();
     let filtered_common_ancestors: Vec<String> = common_ancestor
@@ -122,7 +121,6 @@
             .collect()
     } else {
         vec![]
-=======
     0.0
 }
 
@@ -209,7 +207,6 @@
         );
         println!("{result4}");
         assert_eq!(result4, 1.0 / 3.0);
->>>>>>> 24c3edce
     }
 }
 
